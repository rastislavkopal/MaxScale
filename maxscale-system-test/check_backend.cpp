--- conflicted
+++ resolved
@@ -8,22 +8,14 @@
 
 int main(int argc, char *argv[])
 {
-<<<<<<< HEAD
-    int exit_code;
-    TestConnections * Test = new TestConnections(argc, argv);
-
-    /*Test->maxscales->restart_maxscale(0);
-    sleep(5);*/
-=======
 
     TestConnections * Test = new TestConnections(argc, argv);
 
     std::string src = std::string(test_dir) + "/mdbci/add_core_cnf.sh";
-    Test->copy_to_maxscale(src.c_str(), Test->maxscale_access_homedir);
-    Test->ssh_maxscale(true, "%s/add_core_cnf.sh %s", Test->maxscale_access_homedir,
-                       Test->verbose ? "verbose" : "");
+    Test->maxscales->copy_to_node(0, src.c_str(), Test->maxscales->access_homedir[0]);
+    Test->maxscales->ssh_node_f(0, true, "%s/add_core_cnf.sh %s", Test->maxscales->access_homedir[0],
+                                Test->verbose ? "verbose" : "");
 
->>>>>>> 6dcc71d8
     Test->set_timeout(10);
 
     Test->tprintf("Connecting to Maxscale maxscales->routers[0] with Master/Slave backend\n");
@@ -51,6 +43,7 @@
     Test->maxscales->close_maxscale_connections(0);
     Test->check_maxscale_alive(0);
 
+    int exit_code = 0;
     char * ver = Test->maxscales->ssh_node_output(0, "maxscale --version-full", false, &exit_code);
     Test->tprintf("Maxscale_full_version_start:\n%s\nMaxscale_full_version_end\n", ver);
 
