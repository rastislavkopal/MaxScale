--- conflicted
+++ resolved
@@ -96,14 +96,9 @@
                                  true,
                                  "maxctrl create server server%d %s %d %s",
                                  num,
-<<<<<<< HEAD
-                                 test_->repl->IP[num],
+                                 test_->repl->IP_private[num],
                                  test_->repl->port[num],
                                  ssl_line);
-=======
-                                 test_->repl->IP_private[num],
-                                 test_->repl->port[num]);
->>>>>>> aa801c74
     created_servers_.insert(num);
     test_->stop_timeout();
 }
