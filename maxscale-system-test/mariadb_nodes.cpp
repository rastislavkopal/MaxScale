--- conflicted
+++ resolved
@@ -464,13 +464,9 @@
     sprintf(str, "%s/create_user_galera.sh", test_dir);
     copy_to_node_legacy(str, "~/", 0);
 
-<<<<<<< HEAD
     ssh_node_f(0,
-               false,
+               true,
                "export galera_user=\"%s\"; export galera_password=\"%s\"; ./create_user_galera.sh %s",
-=======
-    ssh_node_f(0, true, "export galera_user=\"%s\"; export galera_password=\"%s\"; ./create_user_galera.sh %s",
->>>>>>> 0469d57e
                user_name,
                password,
                socket_cmd[0]);
