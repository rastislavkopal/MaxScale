--- conflicted
+++ resolved
@@ -4064,21 +4064,13 @@
         }
         if (params->options & MXS_MODULE_OPT_PATH_R_OK)
         {
-<<<<<<< HEAD
-            mask |= S_IRUSR | S_IRGRP | S_IROTH;
-=======
             mask |= S_IRUSR | S_IRGRP;
->>>>>>> 91c5f858
             mode |= R_OK;
         }
         if (params->options & MXS_MODULE_OPT_PATH_X_OK)
         {
-<<<<<<< HEAD
-            mask |= S_IXUSR | S_IXGRP | S_IXOTH;
-=======
             mask |= S_IXUSR | S_IXGRP;
             mode |= X_OK;
->>>>>>> 91c5f858
         }
 
         if (access(buf, mode) == 0)
