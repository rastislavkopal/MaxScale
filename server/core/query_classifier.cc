--- conflicted
+++ resolved
@@ -254,21 +254,15 @@
         Entry(QC_STMT_INFO* pInfo, qc_sql_mode_t sql_mode, uint32_t options)
             : pInfo(pInfo)
             , sql_mode(sql_mode)
-<<<<<<< HEAD
+            , options(options)
             , hits(0)
-=======
-            , options(options)
->>>>>>> e9144219
         {
         }
 
         QC_STMT_INFO* pInfo;
         qc_sql_mode_t sql_mode;
-<<<<<<< HEAD
+        uint32_t      options;
         int64_t       hits;
-=======
-        uint32_t      options;
->>>>>>> e9144219
     };
 
     typedef std::unordered_map<std::string, Entry> InfosByStmt;
