--- conflicted
+++ resolved
@@ -676,10 +676,10 @@
 HttpResponse cb_thread_rebalance(const HttpRequest& request)
 {
     string thread = request.uri_part(2);
-    mxb_assert(!thread.empty()); // Should have been checked already.
+    mxb_assert(!thread.empty());    // Should have been checked already.
 
     long wid;
-    MXB_AT_DEBUG(bool rv=) mxb::get_long(thread, &wid);
+    MXB_AT_DEBUG(bool rv = ) mxb::get_long(thread, &wid);
     mxb_assert(rv);
 
     mxs::RoutingWorker* worker = mxs::RoutingWorker::get(wid);
@@ -1330,24 +1330,15 @@
 HttpResponse resource_handle_request(const HttpRequest& request)
 {
     mxb::WatchedWorker* worker = mxs::MainWorker::get();
-
     HttpResponse response;
-<<<<<<< HEAD
-    worker->call([&request, &response, &worker]() {
-                     mxb::WatchdogNotifier::Workaround workaround(worker);
-                     response = handle_request(request);
-                 },
-                 mxb::Worker::EXECUTE_AUTO);
-=======
+
     if (!worker->call([&request, &response, worker]() {
-                          mxs::WatchdogWorkaround workaround(worker);
+                          mxb::WatchdogNotifier::Workaround workaround(worker);
                           response = handle_request(request);
-                      },
-                      mxb::Worker::EXECUTE_AUTO))
+                      }, mxb::Worker::EXECUTE_AUTO))
     {
         response = HttpResponse(MHD_HTTP_SERVICE_UNAVAILABLE);
     }
->>>>>>> 9428c31b
 
     return response;
 }