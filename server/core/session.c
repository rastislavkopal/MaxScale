/*
 * This file is distributed as part of the MariaDB Corporation MaxScale.  It is free
 * software: you can redistribute it and/or modify it under the terms of the
 * GNU General Public License as published by the Free Software Foundation,
 * version 2.
 *
 * This program is distributed in the hope that it will be useful, but WITHOUT
 * ANY WARRANTY; without even the implied warranty of MERCHANTABILITY or FITNESS
 * FOR A PARTICULAR PURPOSE.  See the GNU General Public License for more
 * details.
 *
 * You should have received a copy of the GNU General Public License along with
 * this program; if not, write to the Free Software Foundation, Inc., 51
 * Franklin Street, Fifth Floor, Boston, MA 02110-1301 USA.
 *
 * Copyright MariaDB Corporation Ab 2013-2014
 */

/**
 * @file session.c  - A representation of the session within the gateway.
 *
 * @verbatim
 * Revision History
 *
 * Date		Who			Description
 * 17/06/13	Mark Riddoch		Initial implementation
 * 02/09/13	Massimiliano Pinto	Added session refcounter
 * 29/05/14	Mark Riddoch		Addition of filter mechanism
 * 23/08/15 Martin Brampton     Tidying; slight improvement in safety
 *
 * @endverbatim
 */
#include <stdio.h>
#include <stdlib.h>
#include <unistd.h>
#include <string.h>
#include <errno.h>
#include <session.h>
#include <service.h>
#include <router.h>
#include <dcb.h>
#include <spinlock.h>
#include <atomic.h>
#include <skygw_utils.h>
#include <log_manager.h>
#include <housekeeper.h>

/** Defined in log_manager.cc */
extern int            lm_enabled_logfiles_bitmask;
extern size_t         log_ses_count[];
extern __thread log_info_t tls_log_info;

/** Global session id; updated safely by holding session_spin */
static size_t session_id;

static SPINLOCK	session_spin = SPINLOCK_INIT;
static SESSION	*allSessions = NULL;

static struct session session_dummy_struct;

static int session_setup_filters(SESSION *session);
static void session_simple_free(SESSION *session, DCB *dcb);

/**
 * Allocate a new session for a new client of the specified service.
 *
 * Create the link to the router session by calling the newSession
 * entry point of the router using the router instance of the
 * service this session is part of.
 *
 * @param service	The service this connection was established by
 * @param client_dcb	The client side DCB
 * @return		The newly created session or NULL if an error occured
 */
SESSION *
session_alloc(SERVICE *service, DCB *client_dcb)
{
    SESSION 	*session;

    session = (SESSION *)calloc(1, sizeof(SESSION));
    ss_info_dassert(session != NULL, "Allocating memory for session failed.");
        
    if (session == NULL) 
    {
      char errbuf[STRERROR_BUFLEN];
        LOGIF(LE, (skygw_log_write_flush(
            LOGFILE_ERROR,
            "Error : Failed to allocate memory for "
            "session object due error %d, %s.",
            errno,
<<<<<<< HEAD
            strerror(errno))));
        session_simple_free(session, client_dcb);
        return NULL;
=======
            strerror_r(errno, errbuf, sizeof(errbuf)))));
        if (client_dcb->data && !DCB_IS_CLONE(client_dcb))
        {
            void *clientdata = client_dcb->data;
            client_dcb->data = NULL;
            free(clientdata);
        }
        goto return_session;
>>>>>>> 9f01d0ec
    }
#if defined(SS_DEBUG)
    session->ses_chk_top = CHK_NUM_SESSION;
    session->ses_chk_tail = CHK_NUM_SESSION;
#endif
    session->ses_is_child = (bool) DCB_IS_CLONE(client_dcb);
    spinlock_init(&session->ses_lock);
    session->service = service;
    session->client = client_dcb;
    session->n_filters = 0;
    memset(&session->stats, 0, sizeof(SESSION_STATS));
    session->stats.connect = time(0);
    session->state = SESSION_STATE_ALLOC;
    /*<
     * Associate the session to the client DCB and set the reference count on
     * the session to indicate that there is a single reference to the
     * session. There is no need to protect this or use atomic add as the
     * session has not been made available to the other threads at this
     * point.
     */
    session->data = client_dcb->data;
    session->refcount = 1;
    /*<
     * This indicates that session is ready to be shared with backend
     * DCBs. Note that this doesn't mean that router is initialized yet!
     */
    session->state = SESSION_STATE_READY;
        
    /*
     * Only create a router session if we are not the listening 
     * DCB or an internal DCB. Creating a router session may create a connection to a
     * backend server, depending upon the router module implementation
     * and should be avoided for the listener session
     *
     * Router session creation may create other DCBs that link to the
     * session, therefore it is important that the session lock is
     * relinquished before the router call.
     */
    if (client_dcb->state != DCB_STATE_LISTENING && 
        client_dcb->dcb_role != DCB_ROLE_INTERNAL)
    {
        session->router_session = service->router->newSession(service->router_instance, session);
        if (session->router_session == NULL) 
        {
            session_simple_free(session, client_dcb);
            
            LOGIF(LE, (skygw_log_write_flush(
                LOGFILE_ERROR,
                "%lu [%s] Error : Failed to create %s session because router"
                "could not establish a new router session, see earlier error.",
                pthread_self(),
                __func__,
                service->name)));
                        
            return NULL;
        }
        /*
         * Pending filter chain being setup set the head of the chain to
         * be the router. As filters are inserted the current head will
         * be pushed to the filter and the head updated.
         *
         * NB This dictates that filters are created starting at the end
         * of the chain nearest the router working back to the client
         * protocol end of the chain.
         */
        session->head.instance = service->router_instance;
        session->head.session = session->router_session;

        session->head.routeQuery = (void *)(service->router->routeQuery);

        session->tail.instance = session;
        session->tail.session = session;
        session->tail.clientReply = session_reply;

        if (service->n_filters > 0)
        {
            if (!session_setup_filters(session))
            {
                session_simple_free(session, client_dcb);
                LOGIF(LE, (skygw_log_write(
                    LOGFILE_ERROR,
                    "Error : Setting up filters failed. "
                    "Terminating session %s.",
                    service->name)));
                return NULL;
            }
        }
    }

    session->state = SESSION_STATE_ROUTER_READY;
    spinlock_acquire(&session_spin);
    /** Assign a session id and increase, insert session into list */
    session->ses_id = ++session_id; 
    session->next = allSessions;
    allSessions = session;
    spinlock_release(&session_spin);
                
    if (session->client->user == NULL)
    {
        LOGIF(LT, (skygw_log_write(
            LOGFILE_TRACE,
            "Started session [%lu] for %s service ",
            session->ses_id,
            service->name)));
    }
    else
    {
        LOGIF(LT, (skygw_log_write(
            LOGFILE_TRACE,
            "Started %s client session [%lu] for '%s' from %s",
            service->name,
            session->ses_id,
            session->client->user,
            session->client->remote)));			
    }
    atomic_add(&service->stats.n_sessions, 1);
    atomic_add(&service->stats.n_current, 1);
    CHK_SESSION(session);
    
    client_dcb->session = session;
    return session;
}

/**
 * Allocate a dummy session so that DCBs can always have sessions.
 *
 * Only one dummy session exists, it is statically declared
 * 
 * @param client_dcb	The client side DCB
 * @return		The dummy created session
 */
SESSION *
session_set_dummy(DCB *client_dcb)
{
    SESSION 	*session;
    
    session = &session_dummy_struct;
#if defined(SS_DEBUG)
    session->ses_chk_top = CHK_NUM_SESSION;
    session->ses_chk_tail = CHK_NUM_SESSION;
#endif
    session->ses_is_child = false;
    spinlock_init(&session->ses_lock);
    session->service = NULL;
    session->client = NULL;
    session->n_filters = 0;
    memset(&session->stats, 0, sizeof(SESSION_STATS));
    session->stats.connect = 0;
    session->state = SESSION_STATE_DUMMY;
    /*<
     * Associate the session to the client DCB and set the reference count on
     * the session to indicate that there is a single reference to the
     * session. There is no need to protect this or use atomic add as the
     * session has not been made available to the other threads at this
     * point.
     */
    session->data = NULL;
    session->refcount = 1;
    session->ses_id = 0; 
    session->next = NULL;

    client_dcb->session = session;
    return session;
}

/**
 * Enable specified logging for the current session and increase logger 
 * counter.
 * Generic logging setting has precedence over session-specific setting.
 * 
 * @param ses	session 
 * @param id	logfile identifier
 */
void session_enable_log(
	SESSION*     ses,
	logfile_id_t id)
{
	ses->ses_enabled_logs |= id;
	atomic_add((int *)&log_ses_count[id], 1);
}

/**
 * Disable specified logging for the current session and decrease logger
 * counter.
 * Generic logging setting has precedence over session-specific setting.
 * 
 * @param ses	session
 * @param id	logfile identifier
 */
void session_disable_log(
	SESSION* ses, 
	logfile_id_t id)
{
	if (ses->ses_enabled_logs & id)
	{
		ses->ses_enabled_logs &= ~id;
		atomic_add((int *)&log_ses_count[id], -1);
	}
}

/**
 * Link a session to a DCB.
 *
 * @param session	The session to link with the dcb
 * @param dcb		The DCB to be linked
 * @return		True if the session was sucessfully linked to the DCB
 */
bool
session_link_dcb(SESSION *session, DCB *dcb)
{
	spinlock_acquire(&session->ses_lock);
        ss_info_dassert(session->state != SESSION_STATE_FREE,
            "If session->state is SESSION_STATE_FREE then this attempt to "
            "access freed memory block.");
	if (session->state == SESSION_STATE_FREE)
	{
		spinlock_release(&session->ses_lock);
		return false;
	}
	atomic_add(&session->refcount, 1);
	dcb->session = session;
	spinlock_release(&session->ses_lock);
	return true;
}

int session_unlink_dcb(
        SESSION* session,
        DCB*     dcb)
{
        int nlink;
        
        CHK_SESSION(session);
        
	spinlock_acquire(&session->ses_lock);
        ss_dassert(session->refcount > 0);
        /*<
         * Remove dcb from session's router_client_session.
         */
        nlink = atomic_add(&session->refcount, -1);
        nlink -= 1;

        if (nlink == 0)
	{
                session->state = SESSION_STATE_TO_BE_FREED;
        }

        if (dcb != NULL)
        {
		if (session->client == dcb)
		{
			session->client = NULL;
		}
		dcb->session = NULL;
        }
        spinlock_release(&session->ses_lock);
        
        return nlink;
}

/**
 * Deallocate the specified session, minimal actions during session_alloc
 *
 * @param session	The session to deallocate
 */
static void
session_simple_free(SESSION *session, DCB *dcb)
{
    /* Does this possibly need a lock? */
    if (dcb->data && !DCB_IS_CLONE(dcb))
    {
        void * clientdata = dcb->data;
        dcb->data = NULL;
        free(clientdata);
    }
    if (session)
    {
        if (SESSION_STATE_DUMMY == session->state)
        {
            return;
        }
        if (session && session->router_session)
        {
            session->service->router->freeSession(
                session->service->router_instance,
                session->router_session);
        }
        session->state = SESSION_STATE_STOPPING;
    }
    
    free(session);
}

    
/**
 * Deallocate the specified session
 *
 * @param session	The session to deallocate
 */
bool
session_free(SESSION *session)
{
    if (session && SESSION_STATE_DUMMY == session->state)
    {
        return true;
    }
        CHK_SESSION(session);
        
        /*
         * Remove one reference. If there are no references left,
         * free session.
         */
        if (atomic_add(&session->refcount, -1) - 1) 
        {
            /* Must be one or more references left */
            return false;
        }
        session->state = SESSION_STATE_TO_BE_FREED;
        
	/* First of all remove from the linked list */
	spinlock_acquire(&session_spin);
	if (allSessions == session)
	{
		allSessions = session->next;
	}
	else
	{
            SESSION *chksession;
		chksession = allSessions;
		while (chksession && chksession->next != session)
		{
			chksession = chksession->next;
		}
		if (chksession)
                {
			chksession->next = session->next;
                }
	}
	spinlock_release(&session_spin);
	atomic_add(&session->service->stats.n_current, -1);

	/**
	 * If session is not child of some other session, free router_session.
	 * Otherwise let the parent free it. 
	 */
        if (!session->ses_is_child && session->router_session)
	{
                session->service->router->freeSession(
                        session->service->router_instance,
                        session->router_session);
        }
	if (session->n_filters)
	{
            int i;
		for (i = 0; i < session->n_filters; i++)
		{
			if (session->filters[i].filter)
				session->filters[i].filter->obj->closeSession(
					session->filters[i].instance,
					session->filters[i].session);
		}
		for (i = 0; i < session->n_filters; i++)
		{
			if (session->filters[i].filter)
				session->filters[i].filter->obj->freeSession(
					session->filters[i].instance,
					session->filters[i].session);
		}
		free(session->filters);
	}
	
	LOGIF(LT, (skygw_log_write(
		LOGFILE_TRACE,
		"Stopped %s client session [%lu]",
		session->service->name,
		session->ses_id)));
	
	/** Disable trace and decrease trace logger counter */
	session_disable_log(session, LT);
	
	/** If session doesn't have parent referencing to it, it can be freed */
	if (!session->ses_is_child)
	{
		session->state = SESSION_STATE_FREE;
		
		if (session->data)
		{
			free(session->data);
		}
		free(session);
	}
        return true;
}

/**
 * Check to see if a session is valid, i.e. in the list of all sessions
 *
 * @param session	Session to check
 * @return		1 if the session is valid otherwise 0
 */
int
session_isvalid(SESSION *session)
{
SESSION		*ptr;
int		rval = 0;

	spinlock_acquire(&session_spin);
	ptr = allSessions;
	while (ptr)
	{
		if (ptr == session)
		{
			rval = 1;
			break;
		}
		ptr = ptr->next;
	}
	spinlock_release(&session_spin);

	return rval;
}

/**
 * Print details of an individual session
 *
 * @param session	Session to print
 */
void
printSession(SESSION *session)
{
struct tm	result;
char		timebuf[40];

	printf("Session %p\n", session);
	printf("\tState:    	%s\n", session_state(session->state));
	printf("\tService:	%s (%p)\n", session->service->name, session->service);
	printf("\tClient DCB:	%p\n", session->client);
	printf("\tConnected:	%s",
		asctime_r(localtime_r(&session->stats.connect, &result), timebuf));
}

/**
 * Print all sessions
 *
 * Designed to be called within a debugger session in order
 * to display all active sessions within the gateway
 */
void
printAllSessions()
{
SESSION	*ptr;

	spinlock_acquire(&session_spin);
	ptr = allSessions;
	while (ptr)
	{
		printSession(ptr);
		ptr = ptr->next;
	}
	spinlock_release(&session_spin);
}


/**
 * Check sessions
 *
 * Designed to be called within a debugger session in order
 * to display information regarding "interesting" sessions
 */
void
CheckSessions()
{
SESSION	*ptr;
int	noclients = 0;
int	norouter = 0;

	spinlock_acquire(&session_spin);
	ptr = allSessions;
	while (ptr)
	{
		if (ptr->state != SESSION_STATE_LISTENER ||
				ptr->state != SESSION_STATE_LISTENER_STOPPED)
		{
			if (ptr->client == NULL && ptr->refcount)
			{
				if (noclients == 0)
				{
					printf("Sessions without a client DCB.\n");
					printf("==============================\n");
				}
				printSession(ptr);
				noclients++;
			}
		}
		ptr = ptr->next;
	}
	spinlock_release(&session_spin);
	if (noclients)
		printf("%d Sessions have no clients\n", noclients);
	spinlock_acquire(&session_spin);
	ptr = allSessions;
	while (ptr)
	{
		if (ptr->state != SESSION_STATE_LISTENER ||
				ptr->state != SESSION_STATE_LISTENER_STOPPED)
		{
			if (ptr->router_session == NULL && ptr->refcount)
			{
				if (norouter == 0)
				{
					printf("Sessions without a router session.\n");
					printf("==================================\n");
				}
				printSession(ptr);
				norouter++;
			}
		}
		ptr = ptr->next;
	}
	spinlock_release(&session_spin);
	if (norouter)
		printf("%d Sessions have no router session\n", norouter);
}

/**
 * Print all sessions to a DCB
 *
 * Designed to be called within a debugger session in order
 * to display all active sessions within the gateway
 *
 * @param dcb	The DCB to print to
 */
void
dprintAllSessions(DCB *dcb)
{
struct tm	result;
char		timebuf[40];
SESSION		*ptr;

	spinlock_acquire(&session_spin);
	ptr = allSessions;
	while (ptr)
	{

		dcb_printf(dcb, "Session %d (%p)\n",ptr->ses_id, ptr);
		dcb_printf(dcb, "\tState:    		%s\n", session_state(ptr->state));
		dcb_printf(dcb, "\tService:		%s (%p)\n", ptr->service->name, ptr->service);
		dcb_printf(dcb, "\tClient DCB:		%p\n", ptr->client);

		if (ptr->client && ptr->client->remote)
		{
			dcb_printf(dcb, "\tClient Address:		%s%s%s\n",
                       ptr->client->user?ptr->client->user:"",
                       ptr->client->user?"@":"",
                       ptr->client->remote);
		}

		dcb_printf(dcb, "\tConnected:		%s",
			asctime_r(localtime_r(&ptr->stats.connect, &result), timebuf));

		if(ptr->client && ptr->client->state == DCB_STATE_POLLING)
		{
		    double idle = (hkheartbeat - ptr->client->last_read);
		    idle = idle > 0 ? idle/10.0:0;
		    dcb_printf(dcb, "\tIdle:			   	%.0f seconds\n",idle);
		}
		
		ptr = ptr->next;
	}
	spinlock_release(&session_spin);
}

/**
 * Print a particular session to a DCB
 *
 * Designed to be called within a debugger session in order
 * to display all active sessions within the gateway
 *
 * @param dcb	The DCB to print to
 * @param ptr	The session to print
 */
void
dprintSession(DCB *dcb, SESSION *ptr)
{
struct tm	result;
char		buf[30];
int		i;


	dcb_printf(dcb, "Session %d (%p)\n",ptr->ses_id, ptr);
	dcb_printf(dcb, "\tState:    		%s\n", session_state(ptr->state));
	dcb_printf(dcb, "\tService:		%s (%p)\n", ptr->service->name, ptr->service);
	dcb_printf(dcb, "\tClient DCB:		%p\n", ptr->client);
	if (ptr->client && ptr->client->remote)
	{
	    double idle = (hkheartbeat - ptr->client->last_read);
	    idle = idle > 0 ? idle/10.f:0;
	    dcb_printf(dcb, "\tClient Address:		%s%s%s\n",
		     ptr->client->user?ptr->client->user:"",
		     ptr->client->user?"@":"",
		     ptr->client->remote);
	    dcb_printf(dcb, "\tConnected:		%s",
		     asctime_r(localtime_r(&ptr->stats.connect, &result), buf));
	    if(ptr->client->state == DCB_STATE_POLLING)
	    {
		dcb_printf(dcb, "\tIdle:		%.0f seconds",idle);
	    }

	}
	if (ptr->n_filters)
	{
		for (i = 0; i < ptr->n_filters; i++)
		{
			dcb_printf(dcb, "\tFilter: %s\n",
					ptr->filters[i].filter->name);
			ptr->filters[i].filter->obj->diagnostics(
					ptr->filters[i].instance,
					ptr->filters[i].session,
					dcb);
		}
	}
}

/**
 * List all sessions in tabular form to a DCB
 *
 * Designed to be called within a debugger session in order
 * to display all active sessions within the gateway
 *
 * @param dcb	The DCB to print to
 */
void
dListSessions(DCB *dcb)
{
SESSION	*ptr;

	spinlock_acquire(&session_spin);
	ptr = allSessions;
	if (ptr)
	{
		dcb_printf(dcb, "Sessions.\n");
		dcb_printf(dcb, "-----------------+-----------------+----------------+--------------------------\n");
		dcb_printf(dcb, "Session          | Client          | Service        | State\n");
		dcb_printf(dcb, "-----------------+-----------------+----------------+--------------------------\n");
	}
	while (ptr)
	{
		dcb_printf(dcb, "%-16p | %-15s | %-14s | %s\n", ptr,
			((ptr->client && ptr->client->remote)
				? ptr->client->remote : ""),
			(ptr->service && ptr->service->name ? ptr->service->name
				: ""),
			session_state(ptr->state));
		ptr = ptr->next;
	}
	if (allSessions)
		dcb_printf(dcb, "-----------------+-----------------+----------------+--------------------------\n\n");
	spinlock_release(&session_spin);
}

/**
 * Convert a session state to a string representation
 *
 * @param state		The session state
 * @return A string representation of the session state
 */
char *
session_state(int state)
{
	switch (state)
	{
	case SESSION_STATE_ALLOC:
		return "Session Allocated";
	case SESSION_STATE_DUMMY:
		return "Dummy Session";
	case SESSION_STATE_READY:
		return "Session Ready";
	case SESSION_STATE_ROUTER_READY:
		return "Session ready for routing";
	case SESSION_STATE_LISTENER:
		return "Listener Session";
	case SESSION_STATE_LISTENER_STOPPED:
		return "Stopped Listener Session";
#ifdef SS_DEBUG
        case SESSION_STATE_STOPPING:
		return "Stopping session";
        case SESSION_STATE_TO_BE_FREED:
		return "Session to be freed";
        case SESSION_STATE_FREE:
		return "Freed session";
        
#endif
	default:
		return "Invalid State";
	}
}

SESSION* get_session_by_router_ses(
        void* rses)
{
        SESSION* ses = allSessions;
        
        while (ses->router_session != rses && ses->next != NULL)
                ses = ses->next;
        
        if (ses->router_session != rses)
        {
                ses = NULL;
        }
        return ses;
}


/**
 * Create the filter chain for this session.
 *
 * Filters must be setup in reverse order, starting with the last
 * filter in the chain and working back towards the client connection
 * Each filter is passed the current session head of the filter chain
 * this head becomes the destination for the filter. The newly created
 * filter becomes the new head of the filter chain.
 *
 * @param	session		The session that requires the chain
 * @return	0 if filter creation fails
 */
static int
session_setup_filters(SESSION *session)
{
SERVICE		*service = session->service;
DOWNSTREAM 	*head;
UPSTREAM	*tail;
int		i;

	if ((session->filters = calloc(service->n_filters,
				sizeof(SESSION_FILTER))) == NULL)
	{
                LOGIF(LE, (skygw_log_write_flush(
			LOGFILE_ERROR,
			"Insufficient memory to allocate session filter "
			"tracking.\n")));
			return 0;
	}
	session->n_filters = service->n_filters;
	for (i = service->n_filters - 1; i >= 0; i--)
	{
		if (service->filters[i] == NULL)
		{
                	LOGIF(LE, (skygw_log_write_flush(
				LOGFILE_ERROR,
				"Service '%s' contians an unresolved filter.\n",
					service->name)));
			return 0;
		}
		if ((head = filterApply(service->filters[i], session,
						&session->head)) == NULL)
		{
                	LOGIF(LE, (skygw_log_write_flush(
				LOGFILE_ERROR,
				"Error : Failed to create filter '%s' for "
				"service '%s'.\n",
				service->filters[i]->name,
				service->name)));
			return 0;
		}
		session->filters[i].filter = service->filters[i];
		session->filters[i].session = head->session;
		session->filters[i].instance = head->instance;
		session->head = *head;
                free(head);
	}

	for (i = 0; i < service->n_filters; i++)
	{
		if ((tail = filterUpstream(service->filters[i],
				session->filters[i].session,
						&session->tail)) == NULL)
		{
                	LOGIF(LE, (skygw_log_write_flush(
				LOGFILE_ERROR,
				"Failed to create filter '%s' for service '%s'.\n",
					service->filters[i]->name,
					service->name)));
			return 0;
		}

		/*
		 * filterUpstream may simply return the 3 parameter if
		 * the filter has no upstream entry point. So no need
		 * to copy the contents or free tail in this case.
		 */
		if (tail != &session->tail)
		{
			session->tail = *tail;
			free(tail);
		}
	}

	return 1;
}

/**
 * Entry point for the final element int he upstream filter, i.e. the writing
 * of the data to the client.
 *
 * @param	instance	The "instance" data
 * @param	session		The session
 * @param	data		The buffer chain to write
 */
int
session_reply(void *instance, void *session, GWBUF *data)
{
SESSION		*the_session = (SESSION *)session;

	return the_session->client->func.write(the_session->client, data);
}

/**
 * Return the client connection address or name
 *
 * @param session	The session whose client address to return
 */
char *
session_get_remote(SESSION *session)
{
	if (session && session->client)
		return session->client->remote;
	return NULL;
}

bool session_route_query (
        SESSION* ses,
        GWBUF*   buf)
{
        bool succp;
        
        if (ses->head.routeQuery == NULL || 
                ses->head.instance == NULL || 
                ses->head.session == NULL)
        {
                succp = false;
                goto return_succp;
        }

        if (ses->head.routeQuery(ses->head.instance, ses->head.session, buf) == 1)
        {
                succp = true;
        }
        else
        {       
                succp = false;
        }
return_succp:
        return succp;
}


/**
 * Return the username of the user connected to the client side of the
 * session.
 *
 * @param session		The session pointer.
 * @return	The user name or NULL if it can not be determined.
 */
char *
session_getUser(SESSION *session)
{
	return (session && session->client) ? session->client->user : NULL;
}
/**
 * Return the pointer to the list of all sessions.
 * @return Pointer to the list of all sessions.
 */
SESSION *get_all_sessions()
{
	return allSessions;
}

/**
 * Close sessions that have been idle for too long.
 * 
 * If the time since a session last sent data is grater than the set value in the
 * service, it is disconnected. The default value for the timeout for a service is 0.
 * This means that connections are never timed out.
 * @param data NULL, this is only here to satisfy the housekeeper function requirements.
 */
void session_close_timeouts(void* data)
{
    SESSION* ses;
    
    spinlock_acquire(&session_spin);
    ses = get_all_sessions();
    spinlock_release(&session_spin);
    
    while(ses)
    {
	if(ses->client && ses->client->state == DCB_STATE_POLLING &&
	 ses->service->conn_timeout > 0 && 
	 hkheartbeat - ses->client->last_read > ses->service->conn_timeout * 10)
	{
	   dcb_close(ses->client);
	}
	
	spinlock_acquire(&session_spin);
	ses = ses->next;
	spinlock_release(&session_spin);
	
    }
}

/**
 * Callback structure for the session list extraction
 */
typedef struct {
	int			index;
	SESSIONLISTFILTER	filter;
} SESSIONFILTER;

/**
 * Provide a row to the result set that defines the set of sessions
 *
 * @param set	The result set
 * @param data	The index of the row to send
 * @return The next row or NULL
 */
static RESULT_ROW *
sessionRowCallback(RESULTSET *set, void *data)
{
SESSIONFILTER	*cbdata = (SESSIONFILTER *)data;
int		i = 0;
char		buf[20];
RESULT_ROW	*row;
SESSION		*ptr;

	spinlock_acquire(&session_spin);
	ptr = allSessions;
	/* Skip to the first non-listener if not showing listeners */
	while (ptr && cbdata->filter == SESSION_LIST_CONNECTION &&
			ptr->state == SESSION_STATE_LISTENER)
	{
		ptr = ptr->next;
	}
	while (i < cbdata->index && ptr)
	{
		if (cbdata->filter == SESSION_LIST_CONNECTION &&
			ptr->state !=  SESSION_STATE_LISTENER)
		{
			i++;
		}
		else if (cbdata->filter == SESSION_LIST_ALL)
		{
			i++;
		}
		ptr = ptr->next;
	}
	/* Skip to the next non-listener if not showing listeners */
	while (ptr && cbdata->filter == SESSION_LIST_CONNECTION &&
			ptr->state == SESSION_STATE_LISTENER)
	{
		ptr = ptr->next;
	}
	if (ptr == NULL)
	{
		spinlock_release(&session_spin);
		free(data);
		return NULL;
	}
	cbdata->index++;
	row = resultset_make_row(set);
	snprintf(buf,19, "%p", ptr);
	buf[19] = '\0';
	resultset_row_set(row, 0, buf);
	resultset_row_set(row, 1, ((ptr->client && ptr->client->remote)
                                ? ptr->client->remote : ""));
	resultset_row_set(row, 2, (ptr->service && ptr->service->name
				? ptr->service->name : ""));
	resultset_row_set(row, 3, session_state(ptr->state));
	spinlock_release(&session_spin);
	return row;
}

/**
 * Return a resultset that has the current set of sessions in it
 *
 * @return A Result set
 */
RESULTSET *
sessionGetList(SESSIONLISTFILTER filter)
{
RESULTSET	*set;
SESSIONFILTER	*data;

	if ((data = (SESSIONFILTER *)malloc(sizeof(SESSIONFILTER))) == NULL)
		return NULL;
	data->index = 0;
	data->filter = filter;
	if ((set = resultset_create(sessionRowCallback, data)) == NULL)
	{
		free(data);
		return NULL;
	}
	resultset_add_column(set, "Session", 16, COL_TYPE_VARCHAR);
	resultset_add_column(set, "Client", 15, COL_TYPE_VARCHAR);
	resultset_add_column(set, "Service", 15, COL_TYPE_VARCHAR);
	resultset_add_column(set, "State", 15, COL_TYPE_VARCHAR);

	return set;
}<|MERGE_RESOLUTION|>--- conflicted
+++ resolved
@@ -88,20 +88,9 @@
             "Error : Failed to allocate memory for "
             "session object due error %d, %s.",
             errno,
-<<<<<<< HEAD
-            strerror(errno))));
+            strerror_r(errno, errbuf, sizeof(errbuf)))));
         session_simple_free(session, client_dcb);
         return NULL;
-=======
-            strerror_r(errno, errbuf, sizeof(errbuf)))));
-        if (client_dcb->data && !DCB_IS_CLONE(client_dcb))
-        {
-            void *clientdata = client_dcb->data;
-            client_dcb->data = NULL;
-            free(clientdata);
-        }
-        goto return_session;
->>>>>>> 9f01d0ec
     }
 #if defined(SS_DEBUG)
     session->ses_chk_top = CHK_NUM_SESSION;
