--- conflicted
+++ resolved
@@ -32,12 +32,8 @@
 extern const string FIELD_DB;
 extern const string FIELD_ANYDB;
 extern const string FIELD_AUTHSTR;
-<<<<<<< HEAD
 extern const string FIELD_PROXY;
-extern const int NUM_FIELDS;
-=======
 extern const int NUM_FIELDS;
 
 extern const char* SQLITE_OPEN_FAIL;
-extern const char* SQLITE_OPEN_OOM;
->>>>>>> b4289224
+extern const char* SQLITE_OPEN_OOM;