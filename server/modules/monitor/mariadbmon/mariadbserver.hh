--- conflicted
+++ resolved
@@ -203,12 +203,8 @@
      * @param errno_out Error code output. Can be null.
      * @return Pointer to query results, or an empty pointer on failure
      */
-<<<<<<< HEAD
-    std::unique_ptr<mxq::QueryResult> execute_query(const std::string& query, std::string* errmsg_out = NULL);
-=======
-    std::unique_ptr<QueryResult> execute_query(const std::string& query, std::string* errmsg_out = NULL,
-                                               unsigned int* errno_out = NULL);
->>>>>>> d128c9a0
+    std::unique_ptr<mxq::QueryResult> execute_query(const std::string& query, std::string* errmsg_out = NULL,
+                                                    unsigned int* errno_out = NULL);
 
     /**
      * execute_cmd_ex with query retry ON.
